--- conflicted
+++ resolved
@@ -34,7 +34,6 @@
         if "accumulate_batches" in hparams and hparams["accumulate_batches"] is None:
             deprecate("accumulate_batches changed default value: None -> 1")
             hparams["accumulate_batches"] = 1
-<<<<<<< HEAD
 
         if "optimizer" in hparams:
             match hparams["optimizer"]:
@@ -64,8 +63,6 @@
                     if name == "onecyclelr":
                         hparams["lr_scheduler"]["name"] = "OneCycleLR"
 
-=======
         if "early_stopping" in hparams and isinstance(hparams["early_stopping"], int):
             hparams["early_stopping"] = dict(monitor="auto", patience=hparams["early_stopping"])
->>>>>>> 91b59a8e
         return hparams