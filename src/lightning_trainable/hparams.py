--- conflicted
+++ resolved
@@ -1,11 +1,6 @@
 from inspect import isclass
-<<<<<<< HEAD
 from types import GenericAlias, UnionType
 from typing import get_origin, Union, get_args
-=======
-from types import GenericAlias
-from typing import get_origin
->>>>>>> 74866b7f
 
 
 def type_name(type):
