--- conflicted
+++ resolved
@@ -1,11 +1,6 @@
-<<<<<<< HEAD
 from inspect import isclass
 from types import GenericAlias, UnionType
 from typing import get_origin, Union, get_args
-=======
-from types import GenericAlias
-from typing import get_origin
->>>>>>> 500c0652
 
 from .utils import type_name
 
